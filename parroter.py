#!/usr/bin/env python
# -*- coding: utf-8 -*-
"""
Copyright (c) 2017 Erin Morelli.

Title       : EM Slack Party Parroter
Author      : Erin Morelli
Email       : erin@erinmorelli.com
License     : MIT
Version     : 0.3
"""

# Future
from __future__ import print_function

# Built-ins
import os
import re
import sys
import pickle
import argparse
from getpass import getpass
from datetime import datetime, timedelta

# Third-party
import requests
from requests.packages import urllib3
from bs4 import BeautifulSoup

# Import urllib for Python 2 and 3
try:
    from urllib import quote  # Python 2.X
except ImportError:
    from urllib.parse import quote  # Python 3+

# Script credits
__title__ = 'EM Slack Party Parroter'
__copyright__ = 'Copyright (c) 2017, Erin Morelli'
__author__ = 'Erin Morelli'
__email__ = 'erin@erinmorelli.com'
__license__ = 'MIT'
__version__ = '0.3'

# Disable SSL warnings
urllib3.disable_warnings()

# Handle Python 3+ input
try:
    raw_input
except NameError:
    raw_input = input

# Build the Party Parrot GitHub raw file URL
PARROT_ROOT = os.path.join(
    'https://raw.githubusercontent.com',  # GitHub raw file root
    'jmhobbs',                            # Username
    'cultofthepartyparrot.com',           # Repository
    'master',                             # Branch
    '{0}'
)


class EmSlackPartyParroter(object):
    """Class to interact with the Slack emoji customizer."""

    def __init__(self):
        """Initialize class and connect to Slack."""
        self._parrot = {
            'json': PARROT_ROOT.format('parrots.json'),
            'img': PARROT_ROOT.format('parrots')
        }

        # Build argparser
        self._build_parser()

        # Parse args
        self.args = self._parse_args()

        # Specify bs parser
        self._bs_parser = 'html.parser'

        # Build Slack team URLs
        self.team_url = 'https://{team}.slack.com'.format(team=self.args.team)
        self.emoji_url = '{team_url}/customize/emoji'.format(
            team_url=self.team_url
        )

        # Set requests caching data
        self._cache = {
            'pickle_protocol': 2,
            'cookie_expire_default': {
                'hours': 1
            },
            'cookies_file': '.slack_cookies'
        }

        # Start slack session
        self.session = requests.Session()
        self._load_cookie_jar(refresh=self.args.refresh)

    def _build_parser(self):
        """Build the CLI argument parser."""
        self._parser = argparse.ArgumentParser(
            description='{title} v{version} / by {author} <{email}>'.format(
                title=__title__,
                version=__version__,
                author=__author__,
                email=__email__
            ),
            formatter_class=argparse.RawTextHelpFormatter
        )

        # Create credentials argument group
        auth_group = self._parser.add_argument_group('Slack Credentials')

        # Add credential arguments
        auth_group.add_argument(
            '--team', '-t',
            default=os.getenv('SLACK_TEAM'),
            help='\n'.join(
                [
                    'Slack team name.',
                    'Defaults to the $SLACK_TEAM environment variable.'
                ]
            ),
            type=str.lower
        )
        auth_group.add_argument(
            '--email', '-e',
            default=os.getenv('SLACK_EMAIL'),
            help='\n'.join(
                [
                    'Slack user email address.',
                    'Defaults to the $SLACK_EMAIL environment variable.'
                ]
            )
        )
        auth_group.add_argument(
            '--password', '-p',
            default=os.getenv('SLACK_PASSWORD'),
            help='\n'.join(
                [
                    'Slack user password.',
                    'Defaults to the $SLACK_PASSWORD environment variable.'
                ]
            )
        )

        # Add optional arguments
        self._parser.add_argument(
            '--list_existing', '-l',
            action='store_true',
            help='Displays a list of your Slack team\'s existing parrots'
        )
        self._parser.add_argument(
            '--list_available', '-a',
            action='store_true',
            help='Displays a list of all available parrots'
        )
        self._parser.add_argument(
            '-r', '--refresh',
            default=False,
            help='Force a refresh of cached login data',
            action='store_true'
        )
        self._parser.add_argument(
            '-n', '--no_prompt',
            default=False,
            help='Don\'t prompt for approval to add parrots',
            action='store_true'
        )

    def _parse_args(self, required=False):
        """Load credentials from args or prompt the user for them.

        Returns:
            object: User credentials and other CLI arguments

        """
        args = self._parser.parse_args()

        # Prompt user for missing args
        if not args.team:
            args.team = raw_input('Slack Team: ').strip()
<<<<<<< HEAD
        if not args.email:
=======
        if not args.email and required:
>>>>>>> 7de95c74
            args.email = raw_input('Slack Email: ').strip()
        if not args.password and required:
            args.password = getpass('Slack Password: ')

        # Return args
        return args

    def _store_cookies(self, cookies):
        """Store user cookies to local cache file.

        Args:
            RequestsCookieJar: Requests session cookie jar object from Downpour

        """
        pickle.dump(
            cookies,
            open(self._cache['cookies_file'], 'wb+'),
            protocol=self._cache['pickle_protocol']
        )

    def _load_cookies(self):
        """Load user cookies from local cache file."""
        return pickle.load(open(self._cache['cookies_file'], 'rb'))

    def _fill_cookie_jar(self, cookies):
        """Load cached cookies into instance Requests cookie jar.

        Args:
            RequestsCookieJar: Requests session cookie jar object from Downpour

        """
        self.session.cookies.update(cookies)

    def _cookies_expired(self, cookies):
        """Check if user cookies have expired.

        Args:
            RequestsCookieJar: Requests session cookie jar object from Downpour

        Retuns:
            bool: True if any required cookies have expired, else False

        """
        now = datetime.now()

        # Get modification time of cookie file
        mod_time = datetime.fromtimestamp(
            os.path.getmtime(self._cache['cookies_file'])
        )

        # Set default refresh time
        refresh = timedelta(**self._cache['cookie_expire_default'])

        # Check cookie file modification time
        if now - mod_time > refresh:
            return True

        # Check on Downpour cookie expiration times
        for cookie in cookies:
            # Get cookie expiration
            expires = datetime.fromtimestamp(cookie.expires)

            # Exit if cookie has expired
            if now > expires:
                return True

        # Return not expired
        return False

    def _load_cookie_jar(self, refresh=False):
        """Retrieve cookies from local cache or new from Downpour.

        Args:
            refresh (bool, optional): Force a refresh of cached cookie data

        """
        if not refresh:
            try:
                cookies = self._load_cookies()
            except IOError:
                refresh = True
            else:
                # Check for missing or expired cookies
                if not cookies or self._cookies_expired(cookies):
                    refresh = True

        # Get new cookies
        if refresh:
            # Parse args
            self.args = self._parse_args(True)

            # Retrieve cookies from Downpour
            cookies = self._get_cookies()

            # Store new cookies
            self._store_cookies(cookies)

        # Fill the cookie jar
        self._fill_cookie_jar(cookies)

    def _get_form_crumb(self, page, crumb='crumb'):
        """Parse form on page to retrieve Slack crumb.

        Args:
            page (requests.Response): Page response object to parse

        Returns:
            str: Slack crumb string

        """
        soup = BeautifulSoup(page.text, self._bs_parser)
        return soup.find('input', attrs={'name': crumb})['value']

    def _validate_tfa(self, page, team_url):
        """Check for and validate TFA codes for login.

        Args:
            page (requests.Response): Page response object to parse
            team_url: Slack team URL to use for login post call

        Returns:
           requests.Response: Login page response object

        """
        tf_regex = r'<input id="auth_code"'

        # Return if no TFA
        if not re.search(tf_regex, page.content):
            return page

        # Prompt user for TFA code
        tfa_code = raw_input('Two-Factor Authentication Code: ').strip()

        # Get login crumb
        login_crumb = self._get_form_crumb(page)
        login_sig = self._get_form_crumb(page, 'sig')

        # Set params
        data = [
            'signin_2fa=1',
            'doing_2fa=1',
            'redir=',
            'using_backup=',
            'remember=1',
            'sig={0}'.format(quote(login_sig.encode('utf-8'), safe='*')),
            'crumb={0}'.format(quote(login_crumb.encode('utf-8'), safe='*')),
            '2fa_code={0}'.format(tfa_code)
        ]

        # Login to Downpour
        login = self.session.post(
            team_url,
            data='&'.join(data),
            headers={'Content-Type': 'application/x-www-form-urlencoded'},
            allow_redirects=False
        )
        login.raise_for_status()

        # Return logged in session and page object
        return login

    def _get_login_page(self):
        """Get the non-OAuth slack team login page.

        Returns:
           requests.Response: Login page response object
           string: URL to use for login post call

        """
        post_regex = r'<form id="signin_form" action="/" method="post"'

        # Load initial team landing page
        landing = self.session.get(self.team_url)
        landing.raise_for_status()

        # Check for presence of login form and return if found
        if re.search(post_regex, landing.content):
            return (landing, self.team_url)

        # Set up non-OAuth page url
        non_oauth_url = '{team_url}/?no_sso=1'.format(team_url=self.team_url)

        # Attempt to load non-OAuth login page
        login = self.session.get(non_oauth_url)
        login.raise_for_status()

        # Check for presence of login form and return if found
        if re.search(post_regex, login.content):
            return (login, non_oauth_url)

        # Exit and print error message if login form is not found
        print(
            ' '.join(
                [
                    'ERROR: There was a problem logging in to Slack.',
                    'OAuth login is not supported at this time.'
                ]
            ),
            file=sys.stderr
        )
        sys.exit(1)

    def _get_cookies(self):
        """Login to Slack to retrieve user cookies.

        Returns:
            RequestsCookieJar: Logged in Slack response object cookie jar

        """
        (login_page, team_url) = self._get_login_page()

        # Get login crumb
        login_crumb = self._get_form_crumb(login_page)

        # Set params
        data = [
            'signin=1',
            'redir=',
            'crumb={0}'.format(quote(login_crumb.encode('utf-8'), safe='*')),
            'email={0}'.format(quote(self.args.email, safe='*')),
            'password={0}'.format(quote(self.args.password, safe='*')),
            'remember=on'
        ]

        # Login to Downpour
        login = self.session.post(
            team_url,
            data='&'.join(data),
            headers={'Content-Type': 'application/x-www-form-urlencoded'},
            allow_redirects=False
        )
        login.raise_for_status()

        # Check for two-factor auth
        validated = self._validate_tfa(login, team_url)

        # Check that we're successfully logged in
        # Slack will return a 302 for successful POST requests here
        if validated.status_code != 302:
            print(
                ' '.join(
                    [
                        'ERROR: There was a problem logging in to Slack.',
                        'Check your team, email, and password and try again.'
                    ]
                ),
                file=sys.stderr
            )
            sys.exit(1)

        # Return logged in session
        return validated.cookies

    def yes_or_no(self, question):
        """Prompts the user for a yes or no answer to a question.

        Args:
            question (str): Question to prompt the user with

        Returns:
            bool: True or False response to the question

        """
        reply = str(raw_input(question + ' (y/n): ')).lower().strip()
        if reply[0] == 'y':
            return True
        if reply[0] == 'n':
            return False
        return self.yes_or_no(question)

    def get_current_emoji_list(self):
        """Retrieve list of current Slack team emoji."""
        emoji_page = self.session.get(self.emoji_url)
        emoji_page.raise_for_status()

        # Set emoji name parsing regex
        emoji_regex = r'data-emoji-name=\"(.*?)\"'

        # Find all emoji names on page
        emoji = re.findall(emoji_regex, emoji_page.text)

        # Return list of emoji
        return emoji

    def get_parrot_list(self):
        """Retrieve up-to-date parrot list from GitHub.

        Returns:
            list: Parsed JSON list of current parrots

        """
        parrots = requests.get(self._parrot['json'])
        parrots.raise_for_status()

        # Return parsed JSON
        return parrots.json()

    def get_parrots_to_add(self, parrots, current_emoji):
        """Determine which parrots are not already added to the team.

        Args:
            parrots (list): List of available parrot emojis
            current_emoji (list): List of current team emojis

        Returns:
            list: Parrot emojis to be added to the team

        """
        parrots_to_add = []

        # Loop over all parrots
        for parrot in parrots:
            # Check if we can use an HD image
            if 'hd' in parrot.keys():
                parrot['use_hd'] = True
                parrot['slug'] = re.split(r'\/|\.', parrot['hd'])[1]

            # Otherwise use the standard GIF image
            elif 'gif' in parrot.keys():
                parrot['use_hd'] = False
                parrot['slug'] = re.split(r'\.', parrot['gif'])[0]

            # If we're only listing, do that
            if self.args.list_available:
                print(
                    ':{parrot}:'.format(parrot=parrot['slug']),
                    file=sys.stdout
                )
                continue

            # Add the parrot if it doesn't already exist
            if parrot['slug'] not in current_emoji:
                parrots_to_add.append(parrot)

        # Return list of parrots to be added
        return parrots_to_add

    def add_parrot(self, parrot):
        """Upload a new parrot emoji to a Slack team.

        Args:
            parrot (dict): Parrot emoji data

        Returns:
            str: Error data, if there was a error, otherwise None

        """
        parrot_file = parrot['hd'] if parrot['use_hd'] else parrot['gif']

        # Get parrot image file path
        parrot_url = os.path.join(self._parrot['img'], parrot_file)

        # Get parrot
        parrot_img = requests.get(parrot_url, stream=True)
        parrot_img.raise_for_status()

        # Navigate to the emoji page
        emoji_page = self.session.get(self.emoji_url)
        emoji_page.raise_for_status()
        emoji_crumb = self.get_form_crumb(emoji_page)

        # Upload parrot
        emoji_upload = self.session.post(
            self.emoji_url,
            data={
                'add': 1,
                'crumb': emoji_crumb,
                'name': parrot['slug'],
                'mode': 'data'
            },
            files={
                'img': parrot_img.raw
            },
            allow_redirects=False
        )
        emoji_upload.raise_for_status()

        # Check for any errors
        if b'alert_error' in emoji_upload.content:
            # Parse page text
            soup = BeautifulSoup(emoji_upload.text, self._bs_parser)

            # Get error information
            error = soup.find('p', attrs={'class': 'alert_error'})

            # Return error text
            return error.text

    def parrot(self):
        """Get and upload new parrots to Slack team.

        Returns:
            list: List of added parrots

        """
        parrots = self.get_parrot_list()

        # Get existing emoji list
        current_emoji = self.get_current_emoji_list()

        # If we're listing existing, do that and exit
        if self.args.list_existing:
            print('Existing Parrots:', file=sys.stdout)

            # Only show parrot emojis
            for emoji in current_emoji:
                if re.search(r'parrot', emoji, re.I):
                    print(
                        ':{parrot}:'.format(parrot=emoji),
                        file=sys.stdout
                    )
            sys.exit()

        # Initialize added parrots tracker
        added = []
        if self.args.list_available:
            print('Available Parrots:', file=sys.stdout)
        else:
            print('Starting Parroting...', file=sys.stdout)

        # Get parrots to add
        parrots_to_add = self.get_parrots_to_add(parrots, current_emoji)

        # Exit if we're just listing
        if self.args.list_available:
            sys.exit()

        # Bail if there are no parrots to add
        if not parrots_to_add:
            print('No new parrots to add!', file=sys.stdout)
            sys.exit()

        # Report number of new parrots found
        print(
            'Found {count} new parrot{s} to add!'.format(
                count=len(parrots_to_add),
                s='' if len(parrots_to_add) == 1 else 's'
            ),
            file=sys.stdout
        )

        # Prompt user to continue
        if self.args.no_prompt:
            approved = True
        else:
            approved = self.yes_or_no('Add them to your Slack team?')

        # Check for approval
        if not approved:
            sys.exit()

        # Loop over parrots to add
        for parrot in parrots_to_add:
            # Add the parrot
            error = self.add_parrot(parrot)

            # Report any errors
            if error is not None:
                print(
                    '+ Error adding \'{parrot_slug}\', {error}'.format(
                        parrot_slug=parrot['slug'],
                        error=error
                    ),
                    file=sys.stderr
                )
                continue

            # Report success
            print(
                '+ Added :{parrot_slug}:'.format(
                    parrot_slug=parrot['slug']
                ),
                file=sys.stdout
            )
            added.append(parrot)

        # Return list of added parrots
        return added


def main():
    """Primary parroter function."""
    parroter = EmSlackPartyParroter()
    print('', file=sys.stdout)

    # Start parroting
    added = parroter.parrot()

    # Finish parroting
    if added:
        print(
            'Successfully added {count} new parrots!'.format(count=len(added)),
            file=sys.stdout
        )

# Run the parroter via CLI
if __name__ == '__main__':
    main()<|MERGE_RESOLUTION|>--- conflicted
+++ resolved
@@ -182,11 +182,7 @@
         # Prompt user for missing args
         if not args.team:
             args.team = raw_input('Slack Team: ').strip()
-<<<<<<< HEAD
-        if not args.email:
-=======
         if not args.email and required:
->>>>>>> 7de95c74
             args.email = raw_input('Slack Email: ').strip()
         if not args.password and required:
             args.password = getpass('Slack Password: ')
